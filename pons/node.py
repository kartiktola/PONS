--- conflicted
+++ resolved
@@ -182,13 +182,10 @@
             if from_nid in self.neighbors[net.name]:
                 # self.log("Node %d received msg %s from %d" % (self.id, msg.id, from_nid))
                 netsim.net_stats["rx"] += 1
-<<<<<<< HEAD
                 netsim.nodes[from_nid].router._on_tx_succeeded(msg.unique_id(), self.id)
-=======
                 pons.simulation.event_log(
                     netsim.env.now, "NET", f"RX {self.id} {msg.id} {from_nid}"
                 )
->>>>>>> 0892d2e0
                 if self.router is not None:
                     if msg.id == "HELLO":
                         self.router.on_scan_received(deepcopy(msg), from_nid)
@@ -198,13 +195,10 @@
                 # print("Node %d received msg %s from %d (not neighbor)" %
                 #      (to_nid, msg, from_nid))
                 netsim.net_stats["drop"] += 1
-<<<<<<< HEAD
                 netsim.nodes[from_nid].router._on_tx_failed(msg.unique_id(), self.id)
-=======
                 pons.simulation.event_log(
                     netsim.env.now, "NET", f"RX_FAIL {self.id} {msg.id} {from_nid}"
                 )
->>>>>>> 0892d2e0
 
 
 def generate_nodes(
